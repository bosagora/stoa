/*******************************************************************************

    Test that inserts and reads the block into the database.

    Copyright:
        Copyright (c) 2020-2021 BOSAGORA Foundation
        All rights reserved.

    License:
        MIT License. See LICENSE for details.

*******************************************************************************/

import * as assert from 'assert';
import { LedgerStorage } from '../src/modules/storage/LedgerStorage';
import { Block, Hash, Height, DataPayload, PreImageInfo, SodiumHelper, Endian } from 'boa-sdk-ts';
import { sample_data, sample_data2, sample_preImageInfo } from "./Utils";

import * as fs from 'fs';
import JSBI from 'jsbi';
<<<<<<< HEAD
import {Config} from "../src/modules/common/Config";
import { BOASodium } from 'boa-sodium-ts';
=======
import { IDatabaseConfig } from '../src/modules/common/Config';
import { MockDBConfig } from "./TestConfig"
>>>>>>> 49d138cb

describe ('Test ledger storage and inquiry function.', () =>
{
    let ledger_storage: LedgerStorage;
    let testDBConfig: IDatabaseConfig;

    before('Wait for the package libsodium to finish loading', async () =>
    {
        SodiumHelper.assign(new BOASodium());
        await SodiumHelper.init();
    });

    before ('Prepare Storage', async() =>
    {
        testDBConfig = await MockDBConfig();
        return LedgerStorage.make(testDBConfig, 1609459200).then((result) => { ledger_storage = result; });
    });

    after ('Close Storage', async () =>
    {
       await ledger_storage.dropTestDB(testDBConfig.database);
       await ledger_storage.close();
    });

    it ('Test for saving of all blocks', async () =>
    {
        for (let elem of sample_data)
            await ledger_storage.putBlocks(Block.reviver("", elem));

        let height_value = 1;
        let height = new Height(JSBI.BigInt(height_value));
        let rows = await ledger_storage.getBlock(height);
        assert.strictEqual(rows.length, 1);
        assert.strictEqual(rows[0].height, height_value);
        assert.strictEqual(new Hash(rows[0].merkle_root, Endian.Little).toString(),
            '0x928f5789a97f75dff9aa070cb761d2ae70c6566556739509b495c2d7b899181' +
            '119d31f37160212f7ea38358eb671520595178a8aad17f12e00f4119d0b662888');
        assert.strictEqual(new Hash(rows[0].random_seed, Endian.Little).toString(),
            '0x691775809b9498f45a2c5ef8b8d552e318ebaf0b1b2fb15dcc39e0ec962ae98' +
            '12d7edffa5f053590a895c9ff72c1b0838ce8f5c709579d4529f9f4caf0fab13d');
        assert.strictEqual(rows[0].missing_validators, '');
    });

    it ('Test for transaction', async () =>
    {
        let rows3 = await ledger_storage.getTransactions(new Height("0"));
        assert.strictEqual(rows3.length, 2);
        assert.strictEqual(new Hash(rows3[0].tx_hash, Endian.Little).toString(),
            '0xd37793e642273aeccbcbfc6be8e19a6007c5147e1116123e44a5e42e4be1149' +
            '5561e535484a2922120c556161f7ae55433bd124bedbf935f3f5b9a414b7af34e');

        let rows4 = await ledger_storage.getTxInputs(new Height("1"), 0);
        assert.strictEqual(rows4.length, 1);
        assert.strictEqual(new Hash(rows4[0].utxo, Endian.Little).toString(),
            '0x14f9627aac2ca6fea7c8ee66c8967c68aaf524f6d5b120bc80014e505f5c723' +
            '501215d715fa64295aa2baa8647e4c1776e3fa50a2d644a346630e57cd59eb522');

        let rows5 = await ledger_storage.getTxOutputs(new Height("0"), 1);
        assert.strictEqual(rows5.length, 8);
        assert.strictEqual(new Hash(rows5[0].utxo_key, Endian.Little).toString(),
            '0x6313b9c616f9eac76b11c50885ff32076f49eaca3c58f30eca846a365bc006e' +
            '5afa0521787d0f984306c1cc8d48a918a8885ea2d4d3449538445f7b25411dcd4');
        assert.strictEqual(new Hash(rows5[0].tx_hash, Endian.Little).toString(),
            '0xd4b2011f46b7de32e6a3f51eae35c97440b7adf427df7725d19575b8a9a8256' +
            '552939656f8b5d4087b9bcbbe9219504e31f91a85fb1709683cbefc3962639ecd');
        assert.strictEqual(rows5[0].address, 'boa1xzgenes5cf8xel37fz79gzs49v56znllk7jw7qscjwl5p6a9zxk8zaygm67');
    });

    it ('Test for enrollment', async () =>
    {
        let height_value = 0;
        let height = new Height(JSBI.BigInt(height_value));
        let rows = await ledger_storage.getEnrollments(height);
        assert.strictEqual(rows.length, 6);
        assert.strictEqual(rows[0].block_height, height_value);
        assert.strictEqual(new Hash(rows[0].utxo_key, Endian.Little).toString(),
            '0x2f8b231aa4fd35c6a5c68a97fed32120da48cf6d40ccffc93d8dc41a3016eb5' +
            '6434b2c44144a38efe459f98ddc2660b168f1c92a48fe65711173385fb4a269e1');

        rows = await ledger_storage.getValidators(height);
        assert.strictEqual(rows.length, 6);
        assert.strictEqual(rows[0].enrolled_at, height_value);
        assert.strictEqual(new Hash(rows[0].utxo_key, Endian.Little).toString(),
            '0x096b57f1c92133073e432102d24b00148f5874fbb63f7fff216d832cb3cbed2' +
            'b26d8017ba878c9d191bc2934ad742fd7830fe90a42c12faba550de4c25f77e64');
        assert.strictEqual(rows[0].address,
            'boa1xpvald2ydpxzl9aat978kv78y5g24jxy46mcnl7munf4jyhd0zjrc5x62kn');
    });

    it ('Test for validator', async () =>
    {
        let address: string = 'boa1xrvald4v2gy790stemq4gg37v4us7ztsxq032z9jmlxfh6xh9xfak4qglku';

        let rows = await ledger_storage.getValidatorsAPI(new Height("1"), null);
        assert.ok(rows.length > 0);
        let validator = rows.find(n => n.address === address);
        assert.ok(validator !== undefined);
        assert.strictEqual(validator.address, address);
        assert.strictEqual(validator.enrolled_at, 0);
        assert.strictEqual(validator.height, 1);

        rows = await ledger_storage.getValidatorsAPI(new Height("1"), address);
        assert.strictEqual(rows.length, 1);
        assert.strictEqual(rows[0].address, address);
        assert.strictEqual(new Hash(rows[0].stake, Endian.Little).toString(),
            '0x2f8b231aa4fd35c6a5c68a97fed32120da48cf6d40ccffc93d8dc41a3016eb5' +
            '6434b2c44144a38efe459f98ddc2660b168f1c92a48fe65711173385fb4a269e1');

        rows = await ledger_storage.getValidatorsAPI(null, null);
        assert.strictEqual(rows.length, 6);
        assert.strictEqual(rows[0].height, 1);
    });

    it ('Test for merkle tree', async () =>
    {
        let height_value = 0;
        let height = new Height(JSBI.BigInt(height_value));
        let rows = await ledger_storage.getMerkleTree(height);
        assert.strictEqual(rows.length, 3);
        assert.strictEqual(rows[0].block_height, height_value);
        assert.strictEqual(rows[0].merkle_index, 0);
        assert.strictEqual(new Hash(rows[0].merkle_hash, Endian.Little).toString(),
            '0xd37793e642273aeccbcbfc6be8e19a6007c5147e1116123e44a5e42e4be1149' +
            '5561e535484a2922120c556161f7ae55433bd124bedbf935f3f5b9a414b7af34e');
        assert.strictEqual(new Hash(rows[1].merkle_hash, Endian.Little).toString(),
            '0xd4b2011f46b7de32e6a3f51eae35c97440b7adf427df7725d19575b8a9a8256' +
            '552939656f8b5d4087b9bcbbe9219504e31f91a85fb1709683cbefc3962639ecd');
    });

    it ('Test for LedgerStorage.getWalletBlocksHeaderInfo()', async () =>
    {
        let rows = await ledger_storage.getWalletBlocksHeaderInfo(null);
        assert.strictEqual(rows.length, 1);
        assert.strictEqual(rows[0].height, 1);
        assert.strictEqual(rows[0].time_stamp, 1609459800);
        assert.strictEqual(new Hash(rows[0].merkle_root, Endian.Little).toString(),
            '0x928f5789a97f75dff9aa070cb761d2ae70c6566556739509b495c2d7b899181' +
            '119d31f37160212f7ea38358eb671520595178a8aad17f12e00f4119d0b662888');
        assert.strictEqual(new Hash(rows[0].hash, Endian.Little).toString(),
            '0xe0609c900848dffd7bbf7112301b4a3ce47fc9ea4810bb7ce6d4ad4d9f0f0ad' +
            '18c324b822127f3564f33efee8228662e02755ea49452f6a5832447e5cf495a8f');

        rows = await ledger_storage.getWalletBlocksHeaderInfo(new Height("0"));
        assert.strictEqual(rows.length, 1);
        assert.strictEqual(rows[0].height, 0);
        assert.strictEqual(rows[0].time_stamp, 1609459200);
        assert.strictEqual(new Hash(rows[0].merkle_root, Endian.Little).toString(),
            '0x94747147a0ca093d1099d1b2e0d9e2de9d89e0b887a56ffafb17f473cd0317d' +
            'e36ab7ecd2bdc1148d542bce9501aa1b978c722822a281e45034088286700059e');
        assert.strictEqual(new Hash(rows[0].hash, Endian.Little).toString(),
            '0x8ea91eafb2555f93ce0b0335d8454cdd052646dd1ef4a9029f026d08cdd081b' +
            '9fb3e736903a119cce4beec1814b05c29b70243e0d1bbc096cf99c90b93f0b9a2');
    });

    it ('Test for saving of a block with transaction data payload', async () =>
    {
        let data: string = fs.readFileSync('tests/data/Block.2.sample1.json', 'utf-8');
        let block: Block = Block.reviver("", JSON.parse(data));
        await ledger_storage.putBlocks(block);
        let rows = await ledger_storage.getPayload(block.merkle_tree[0]);
        assert.strictEqual(rows.length, 1);
        assert.deepStrictEqual(new DataPayload(rows[0].payload, Endian.Little), block.txs[0].payload);
    });

    it ('Test for UTXO', async () => {
        let address: string = 'boa1xzrf00m4sh4xh7ey8t8zrnknu27yhjrt0qqjffvn3kd3cacp9vm22fc2d2d';
        let rows = await ledger_storage.getUTXO(address);
        assert.strictEqual(rows.length, 1);
        assert.strictEqual(rows[0].type, 0);
        assert.strictEqual(rows[0].unlock_height, 2);
        assert.strictEqual(BigInt(rows[0].amount), BigInt('24400000000000'));
        assert.strictEqual(new Hash(rows[0].utxo, Endian.Little).toString(),
            '0x7c05dc7317af50ba2e7601d2532335caff2f8460326ab4d6a3690581c00c3a1' +
            '111b288c101d54d66cc581807f1d487fa8bb1acd49ba6893ebbdc16c4bc0124be');
    });

    it ('Test for UTXO in melting', async () => {
        let address: string = 'boa1xzvald7hxvgnzk50sy04ha7ezgyytxt5sgw323zy8dlj3ya2q40e6elltwq';
        let rows = await ledger_storage.getUTXO(address);
        assert.strictEqual(rows.length, 5);
        assert.strictEqual(rows[0].type, 0);
        assert.strictEqual(rows[0].unlock_height, 2018);
        assert.strictEqual(BigInt(rows[0].amount), BigInt('4000000000000'));
        assert.strictEqual(new Hash(rows[0].utxo, Endian.Little).toString(),
            '0x30ba190e9d97f0c0c603d2b215cd05bff69b9adf52bfdc383650228c1336107' +
            'e90395a6da7c82d116658fdc0911eba7705eb923f04799c1a5e4d01ddb59db2e6');
    });

    it ('Test for getting block height and merkle root with transaction hash', async () => {
        let tx_hash = new Hash(
            '0x06c2e8b1098afe7dc264703fd72ae86c6dc109123491a69b1799166a95fcc9b' +
            '8795d80e84778cd3d81964467798b8d6a3c1ff54d42c3f8b415e05f39a645b9e4');
        let rows = await ledger_storage.getBlockHeaderByTxHash(tx_hash);
        assert.strictEqual(rows.length, 1);
        assert.strictEqual(rows[0].height, 1);
        assert.strictEqual(new Hash(rows[0].merkle_root, Endian.Little).toString(),
            '0x928f5789a97f75dff9aa070cb761d2ae70c6566556739509b495c2d7b899181' +
            '119d31f37160212f7ea38358eb671520595178a8aad17f12e00f4119d0b662888');
    });
});

describe ('Test for storing block data in the database', () =>
{
    let ledger_storage: LedgerStorage;
    let testDBConfig: IDatabaseConfig;

    before('Wait for the package libsodium to finish loading', async () =>
    {
        SodiumHelper.assign(new BOASodium());
        await SodiumHelper.init();
    });

    beforeEach('Prepare Storage', async() =>
    {
        testDBConfig = await MockDBConfig();
        ledger_storage = await LedgerStorage.make(testDBConfig, 1609459200);
    });

    afterEach('Close Storage', () =>
    {   ledger_storage.dropTestDB(testDBConfig.database)
        ledger_storage.close();
    });

    it ('Error-handling test when writing a transaction.', async () =>
    {
        let block = Block.reviver("", sample_data[0]);

        await ledger_storage.putTransactions(block);
        await assert.rejects(ledger_storage.putTransactions(block),
            {
                message: "Duplicate entry '0-0' for key 'transactions.PRIMARY'"
            });
    });

    it ('Error-handling test when writing a enrollment.', async () =>
    {
        let block = Block.reviver("", sample_data[0]);

        await ledger_storage.putEnrollments(block);
        await assert.rejects(ledger_storage.putEnrollments(block),
            {
                message: "Duplicate entry '0-0' for key 'enrollments.PRIMARY'"
            });
    });

    it ('Error-handling test when writing a block.', async () =>
    {
        const block = Block.reviver("", sample_data[0]);
        await ledger_storage.putBlocks(block);
        await assert.rejects(ledger_storage.putBlocks(block),
            {
                message: "Duplicate entry '0' for key 'blocks.PRIMARY'"
            });
    });

    it ('DB transaction test when writing a block', async () =>
    {
        const block = Block.reviver("", sample_data[0]);

        await ledger_storage.putEnrollments(block);
        await assert.rejects(ledger_storage.putBlocks(block),
            {
                message: "Duplicate entry '0-0' for key 'enrollments.PRIMARY'"
            });

        let rows0: any[] = await ledger_storage.getBlock(new Height("0"));
        assert.strictEqual(rows0.length, 0);

        await ledger_storage.putTransactions(block);
        let rows1: any[] = await ledger_storage.getTransactions(new Height("0"));
        assert.strictEqual(rows1.length, 2);
    });

    it ('Test for writing the block hash', async () =>
    {
        const block0 = Block.reviver("", sample_data[0]);
        const block1 = Block.reviver("", sample_data[1]);

        // Write the Genesis block.
        await ledger_storage.putBlocks(block0);

        // The block is read from the database.
        let rows = await ledger_storage.getBlock(new Height("0"));
        if (rows.length > 0)
        {
            // Check that the `prev_block` of block1 is the same as the hash value of the database.
            assert.deepStrictEqual(block1.header.prev_block, new Hash(rows[0].hash, Endian.Little));
        }
    });
});

describe ('Tests that sending a pre-image', () =>
{
    let ledger_storage: LedgerStorage;
    let testDBConfig: IDatabaseConfig;
    const height = new Height("0");

    before('Wait for the package libsodium to finish loading', async () =>
    {
        SodiumHelper.assign(new BOASodium());
        await SodiumHelper.init();
    });

    before ('Start sending a pre-image', async () =>
    {
        testDBConfig = await MockDBConfig();
        ledger_storage = await LedgerStorage.make(testDBConfig, 1609459200);
        for (let elem of sample_data)
            await ledger_storage.putBlocks(Block.reviver("", elem));
        await ledger_storage.getEnrollments(height);
    });

    after ('Close Storage', () =>
    {
        ledger_storage.dropTestDB(testDBConfig.database)
        ledger_storage.close();
    });


    it ('Tests that sending a pre-image with a height of 6 works', async () =>
    {
        let pre_image: PreImageInfo = PreImageInfo.reviver("", sample_preImageInfo);
        return ledger_storage.updatePreImage(pre_image);

        let rows = await ledger_storage.getValidators(height);
        assert.strictEqual(rows.length, 6);
        let validator = rows.find(n => n.address === "boa1xrvald4v2gy790stemq4gg37v4us7ztsxq032z9jmlxfh6xh9xfak4qglku");
        assert.ok(validator !== undefined);
        assert.strictEqual(validator.preimage_height, '6');
        assert.strictEqual(new Hash(validator.preimage_hash, Endian.Little).toString(), sample_preImageInfo.hash);
    });

    it ('Fail tests that sending a pre-image with a height of 5 works', async () =>
    {
        sample_preImageInfo.height = "5";
        let pre_image: PreImageInfo = PreImageInfo.reviver("", sample_preImageInfo);
        await ledger_storage.updatePreImage(pre_image);

        let rows = await ledger_storage.getValidators(height);
        assert.strictEqual(rows.length, 6);
        let validator = rows.find(n => n.address === "boa1xrvald4v2gy790stemq4gg37v4us7ztsxq032z9jmlxfh6xh9xfak4qglku");
        assert.ok(validator !== undefined);
        assert.strictEqual(validator.preimage_height, 6);
        assert.strictEqual(new Hash(validator.preimage_hash, Endian.Little).toString(), sample_preImageInfo.hash);
    });

    it ('Fail tests that sending a pre-image with a height of 1008 works', async () =>
    {
        // Pre-image height test out of cycle_length range Test
        sample_preImageInfo.height = "1008";
        let pre_image: PreImageInfo = PreImageInfo.reviver("", sample_preImageInfo);
        await ledger_storage.updatePreImage(pre_image);

        let rows = await ledger_storage.getValidators(height);
        assert.strictEqual(rows.length, 6);
        let validator = rows.find(n => n.address === "boa1xrvald4v2gy790stemq4gg37v4us7ztsxq032z9jmlxfh6xh9xfak4qglku");
        assert.ok(validator !== undefined);
        assert.strictEqual(validator.preimage_height, 6);
        assert.strictEqual(new Hash(validator.preimage_hash, Endian.Little).toString(), sample_preImageInfo.hash);
    });
});

describe ('Tests storing transaction pools of a transaction', () =>
{
    let ledger_storage: LedgerStorage;
    let testDBConfig: IDatabaseConfig;

    before('Wait for the package libsodium to finish loading', async () =>
    {
        SodiumHelper.assign(new BOASodium());
        await SodiumHelper.init();
    });

    before ('Preparation the ledgerStorage',async () =>
    {
        testDBConfig = await MockDBConfig();
        return LedgerStorage.make(testDBConfig, 1609459200)
            .then((result) => { ledger_storage = result })
    });

    after ('Close Storage', () =>
    {
        ledger_storage.dropTestDB(testDBConfig.database)
        ledger_storage.close();
    });

    it ('Tests to store a transaction on the transaction pool', async () =>
    {
        const block0 = Block.reviver("", sample_data[0]);
        const block1 = Block.reviver("", sample_data[1]);

        // Write the Genesis block.
        await ledger_storage.putBlocks(block0);

        let changes = await ledger_storage.putTransactionPool(block1.txs[0]);
        assert.strictEqual(changes, 1);
    });

    it ('Test to transaction pool deletion trigger', async () =>
    {
        let before_pool_rows = await ledger_storage.getTransactionPool();
        assert.deepStrictEqual(before_pool_rows.length, 1);

         // Write the block 1.
        const block1 = Block.reviver("", sample_data[1]);
        await ledger_storage.putBlocks(block1);

        // The block is read from the database.
        let rows = await ledger_storage.getBlock(new Height("1"));
        assert.deepStrictEqual(rows.length, 1);

        // Check the transaction on the transaction pool is cleared
        let after_pool_rows = await ledger_storage.getTransactionPool();
        assert.deepStrictEqual(after_pool_rows.length, 0);
    });
});<|MERGE_RESOLUTION|>--- conflicted
+++ resolved
@@ -18,13 +18,10 @@
 
 import * as fs from 'fs';
 import JSBI from 'jsbi';
-<<<<<<< HEAD
 import {Config} from "../src/modules/common/Config";
 import { BOASodium } from 'boa-sodium-ts';
-=======
 import { IDatabaseConfig } from '../src/modules/common/Config';
 import { MockDBConfig } from "./TestConfig"
->>>>>>> 49d138cb
 
 describe ('Test ledger storage and inquiry function.', () =>
 {
