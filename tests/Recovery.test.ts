/*******************************************************************************

    Recovery test by constructing a virtual agora node that provides
    only block data

    Copyright:
        Copyright (c) 2020-2021 BOSAGORA Foundation
        All rights reserved.

    License:
        MIT License. See LICENSE for details.

*******************************************************************************/

import { AgoraClient } from '../src/modules/agora/AgoraClient';
import { Block, Height, SodiumHelper, Utils } from 'boa-sdk-ts';

import * as assert from 'assert';
import express from 'express';
import JSBI from 'jsbi';
import URI from 'urijs';
import { URL } from 'url';
<<<<<<< HEAD
import { IDatabaseConfig } from '../src/modules/common/Config';
import { MockDBConfig } from "./TestConfig"
import { BOASodium } from 'boa-sodium-ts';
import {
    sample_data,
    sample_data2,
    sample_preImageInfo,
    sample_reEnroll_preImageInfo,
    market_cap_sample_data,
    recovery_sample_data,
    TestAgora,
    TestStoa,
    TestClient,
    TestCoinGecko,
    delay,
    createBlock
} from './Utils';
import { CoinMarketService } from '../src/modules/service/CoinMaketService';
=======
import { BOASodium } from 'boa-sodium-ts';
>>>>>>> a8ad0c1a

/**
 * This is an API server for testing and inherited from Stoa.
 * The test code allows the API server to be started and shut down.
 */
class TestRecoveryStoa extends TestStoa
{
    constructor (testDBConfig :IDatabaseConfig,agora_endpoint: URL, port: number | string, coinMarketService :CoinMarketService )
    {
        super(testDBConfig,agora_endpoint, port, coinMarketService);

        this.app.get("/block",
            async (req: express.Request, res: express.Response) =>
            {
                if  (
                    (req.query.block_height === undefined) ||
                    !Utils.isPositiveInteger(req.query.block_height.toString())
                )
                {
                    res.status(204).send();
                    return;
                }

                let block_height = new Height(req.query.block_height.toString());

                try
                {
                    let rows = await this.ledger_storage.getBlock(block_height);
                    if (rows.length > 0)
                        res.status(200).send(rows[0]);
                    else
                        res.status(400).send();
                }
                catch (error)
                {
                    res.status(500).send();
                }
            });
    }
}

describe ('Test of Recovery', () =>
{
    const agora_addr: URL = new URL('http://localhost:2820');
    const stoa_addr: URL = new URL('http://localhost:3837/');
    let agora_node: TestAgora;
    let stoa_server: TestRecoveryStoa;
    let testDBConfig : IDatabaseConfig;
    let testCoinGecko: TestCoinGecko;
    let coinMarketService : CoinMarketService;

    let client = new TestClient();

    before('Wait for the package libsodium to finish loading', async () =>
    {
        SodiumHelper.assign(new BOASodium());
        await SodiumHelper.init();
    });

    // Changed test agora to run only once.
    before ('Start TestAgora', (doneIt: () => void) =>
    {
        agora_node = new TestAgora(agora_addr.port, recovery_sample_data, doneIt);
    });

    after ('Stop TestAgora', async () =>
    {
        await agora_node.stop();
    });
    before('Start a fake TestCoinGecko', () => {
        return new Promise<void>((resolve, reject) => {
             testCoinGecko = new TestCoinGecko("7876", market_cap_sample_data, resolve)
        });
    });
    before('Start a fake TestCoinGecko', () => {
        coinMarketService = new CoinMarketService(testCoinGecko);
    });
    before ('Create TestStoa and start it', async () =>
    {   
        testDBConfig = await MockDBConfig();
        stoa_server = new TestRecoveryStoa(testDBConfig,agora_addr, stoa_addr.port, coinMarketService);
        await stoa_server.createStorage();
        await stoa_server.start();
    });
    after ('Stop TestStoa', async () =>
    {
        await coinMarketService.stop();
        await stoa_server.ledger_storage.dropTestDB(testDBConfig.database);
        await stoa_server.stop();
        await testCoinGecko.stop();
    });
    it ('Test `getBlocksFrom`', async () =>
    {
        let agora_client = new AgoraClient(agora_addr);

        let blocks: Array<Block> = await agora_client.getBlocksFrom(new Height("1"), 3);
        // The number of blocks is three.
        assert.strictEqual(blocks.length, 3);
        let expected_height : Height = new Height("1");
        for (let block of blocks)
        {
            // Make sure that the received block height is equal to the expected value.
            assert.deepEqual(block.header.height, expected_height);
            expected_height.value = JSBI.add(expected_height.value, JSBI.BigInt(1));
        }
    });

    it ('Test for continuous write', async () =>
    {
        const url = URI(stoa_addr).directory("block_externalized")
            .toString();

        await client.post(url, {block: recovery_sample_data[0]});
        await client.post(url, {block: recovery_sample_data[1]});
        await client.post(url, {block: recovery_sample_data[2]});
        await client.post(url, {block: recovery_sample_data[3]});
        await client.post(url, {block: recovery_sample_data[4]});

        await delay(300);

        // Verifies that all sent blocks are wrote
        for (let idx = 0; idx <= 4; idx++)
        {
            const uri = URI(stoa_addr)
                .directory("block")
                .addSearch("block_height", idx);

            let response = await client.get(uri.toString());
            assert.strictEqual(response.status, 200);
            assert.strictEqual(response.data.height, idx);
        }
    });

    it ('Test for continuous recovery and write', async () =>
    {
        let uri = URI(stoa_addr)
            .directory("block_externalized");

        let url = uri.toString();

        await client.post(url, {block: recovery_sample_data[2]});
        await client.post(url, {block: recovery_sample_data[4]});
        await client.post(url, {block: recovery_sample_data[6]});
        await client.post(url, {block: recovery_sample_data[8]});

        await delay(300);

        // Verifies that all sent blocks are wrote
        for (let idx = 0; idx <= 8; idx++)
        {
            let uri = URI(stoa_addr)
                .directory("block")
                .addSearch("block_height", idx);

            let response = await client.get(uri.toString());
            assert.strictEqual(response.status, 200);
            assert.strictEqual(response.data.height, idx);
        }
    });

    it ('Test for ignoring already wrote block data', async () =>
    {
        agora_node.delay = 100;

        let uri = URI(stoa_addr)
            .directory("block_externalized");

        let url = uri.toString();

        await client.post(url, {block: recovery_sample_data[0]});
        await client.post(url, {block: recovery_sample_data[1]});
        // Blocks 2 is recovered, Block 3 is saved
        await client.post(url, {block: recovery_sample_data[3]});
        await client.post(url, {block: recovery_sample_data[4]});

        // Block 3 is ignored.
        // If Block 3 was not ignored and attempted to write
        // to the database, an error would occur.
        await client.post(url, {block: recovery_sample_data[3]});
        await delay(300);

        // Verifies that all sent blocks are wrote
        for (let idx = 0; idx <= 4; idx++)
        {
            let uri = URI(stoa_addr)
                .directory("block")
                .addSearch("block_height", idx);

            let response = await client.get(uri.toString());
            assert.strictEqual(response.status, 200);
            assert.strictEqual(response.data.height, idx);
        }
    });

    it ('Test recovery of more blocks than the maximum number of blocks that can be recovered at a time', async () =>
    {
        stoa_server.max_count_on_recovery = 2;
        agora_node.delay = 0;

        let uri = URI(stoa_addr)
            .directory("block_externalized");

        let url = uri.toString();

        await client.post(url, {block: recovery_sample_data[0]});
        await client.post(url, {block: recovery_sample_data[9]});
        await delay(300);

        // Verifies that all sent blocks are wrote
        for (let idx = 0; idx <= 9; idx++)
        {
            let uri = URI(stoa_addr)
                .directory("block")
                .addSearch("block_height", idx);

            let response = await client.get(uri.toString());
            assert.strictEqual(response.status, 200);
            assert.strictEqual(response.data.height, idx);
        }
    });
});<|MERGE_RESOLUTION|>--- conflicted
+++ resolved
@@ -20,7 +20,6 @@
 import JSBI from 'jsbi';
 import URI from 'urijs';
 import { URL } from 'url';
-<<<<<<< HEAD
 import { IDatabaseConfig } from '../src/modules/common/Config';
 import { MockDBConfig } from "./TestConfig"
 import { BOASodium } from 'boa-sodium-ts';
@@ -39,9 +38,6 @@
     createBlock
 } from './Utils';
 import { CoinMarketService } from '../src/modules/service/CoinMaketService';
-=======
-import { BOASodium } from 'boa-sodium-ts';
->>>>>>> a8ad0c1a
 
 /**
  * This is an API server for testing and inherited from Stoa.
@@ -120,7 +116,7 @@
         coinMarketService = new CoinMarketService(testCoinGecko);
     });
     before ('Create TestStoa and start it', async () =>
-    {   
+    {
         testDBConfig = await MockDBConfig();
         stoa_server = new TestRecoveryStoa(testDBConfig,agora_addr, stoa_addr.port, coinMarketService);
         await stoa_server.createStorage();
