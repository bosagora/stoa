--- conflicted
+++ resolved
@@ -158,7 +158,6 @@
 
         CREATE TABLE IF NOT EXISTS validators
         (
-<<<<<<< HEAD
             enrolled_at         INTEGER     NOT NULL,
             utxo_key            TINYBLOB    NOT NULL,
             address             TEXT        NOT NULL,
@@ -166,15 +165,6 @@
             preimage_height     INTEGER      NOT NULL,
             preimage_hash       TINYBLOB    NOT NULL,
             PRIMARY KEY(enrolled_at, utxo_key(64))
-=======
-            enrolled_at         INTEGER NOT NULL,
-            utxo_key            BLOB    NOT NULL,
-            address             TEXT    NOT NULL,
-            amount              NUMERIC NOT NULL,
-            preimage_height     INTEGER NOT NULL,
-            preimage_hash       BLOB    NOT NULL,
-            PRIMARY KEY(enrolled_at, utxo_key)
->>>>>>> a8ad0c1a
         );
 
         CREATE TABLE IF NOT EXISTS merkle_trees
@@ -1370,16 +1360,8 @@
                 cycle_length,
                 enroll_sig
              FROM enrollments
-<<<<<<< HEAD
-       GROUP BY utxo_key HAVING avail_height <= ` + cur_height + `
+        GROUP BY utxo_key HAVING avail_height <= ` + cur_height + `
          AND ` + cur_height + ` < (avail_height + cycle_length)) as enrollments
-        INNER JOIN utxos
-            ON enrollments.utxo_key = utxos.utxo_key
-=======
-             WHERE avail_height <= ` + cur_height + `
-               AND ` + cur_height + ` < (avail_height + cycle_length)
-             GROUP BY utxo_key) as enrollments
->>>>>>> a8ad0c1a
         LEFT JOIN validators
             ON enrollments.enrolled_at = validators.enrolled_at
             AND enrollments.utxo_key = validators.utxo_key
